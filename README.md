# Runtimes

This repository houses the code required to build the runtimes for Polkadot, Kusama, and their System-Parachains. Its maintenance is overseen by the Fellowship, as decreed by the Polkadot and Kusama Governance. The primary objective is to provide excellent code, which can subsequently be enacted on-chain through a decentralized referendum.

## Structure

Each leaf folder contains one runtime crate:

<!-- Run "tree -I 'target' -d -L 3" and then delete some folders from Polkadot and Kusama. -->

```pre
├── relay
│   ├── kusama
│   └── polkadot
└── system-parachains
    ├── asset-hubs
    │   ├── asset-hub-kusama
    │   └── asset-hub-polkadot
    ├── bridge-hubs
<<<<<<< HEAD
    │   ├── bridge-hub-kusama
    │   └── bridge-hub-polkadot
    └── collectives
        └── collectives-polkadot
```

## Approval rights

The approval rights are configured in [`review-bot.yml`](.github/review-bot.yml). The rights are configured as:

- All files in `.github` require two approvals from Fellowship members of rank 4 or higher.
- `CHANGELOG.md`, `relay/*` or `system-parachains/*` require four approvals from Fellowship members of rank 3 or higher.
- All other files require the approval from one Fellowship member of rank 2 or higher.

The review-bot uses the on-chain identity to map from a GitHub account to a Fellowship member. This requires that each Fellowship member add their GitHub handle to their on-chain identity. Check [here](docs/on-chain-identity.md) for instructions.
=======
    │   ├── bridge-hub-kusama
    │   └── bridge-hub-polkadot
    ├── collectives
    │   └── collectives-polkadot
    └── gluttons
        └── glutton-kusama
```

# Working on Pull Requests

To merge a pull request, we use [Auto Merge Bot](https://github.com/paritytech/auto-merge-bot).

To use it, write a comment in a PR that says:

> `/merge`

This will enable [`auto-merge`](https://docs.github.com/en/pull-requests/collaborating-with-pull-requests/incorporating-changes-from-a-pull-request/automatically-merging-a-pull-request) in the Pull Request (or merge it if it is ready to merge).

The automation can be triggered by the author of the PR or any fellow whose GitHub handle is part of their identity.

# Release process

Releases are automatically pushed on commits merged to master that fulfill the following requirements:

- The [`CHANGELOG.md`](CHANGELOG.md) file was modified.
- The latest version (the version at the top of the file) in [`CHANGELOG.md`](CHANGELOG.md) has no tag in the repository.

The release process is building all runtimes and then puts them into a release in this github repository.

The format of [`CHANGELOG.md`](CHANGELOG.md) is based on [Keep a Changelog](https://keepachangelog.com/en/1.0.0/).
>>>>>>> 94b2798b
<|MERGE_RESOLUTION|>--- conflicted
+++ resolved
@@ -17,11 +17,12 @@
     │   ├── asset-hub-kusama
     │   └── asset-hub-polkadot
     ├── bridge-hubs
-<<<<<<< HEAD
-    │   ├── bridge-hub-kusama
-    │   └── bridge-hub-polkadot
-    └── collectives
-        └── collectives-polkadot
+    │   ├── bridge-hub-kusama
+    │   └── bridge-hub-polkadot
+    ├── collectives
+    │   └── collectives-polkadot
+    └── gluttons
+        └── glutton-kusama
 ```
 
 ## Approval rights
@@ -33,14 +34,6 @@
 - All other files require the approval from one Fellowship member of rank 2 or higher.
 
 The review-bot uses the on-chain identity to map from a GitHub account to a Fellowship member. This requires that each Fellowship member add their GitHub handle to their on-chain identity. Check [here](docs/on-chain-identity.md) for instructions.
-=======
-    │   ├── bridge-hub-kusama
-    │   └── bridge-hub-polkadot
-    ├── collectives
-    │   └── collectives-polkadot
-    └── gluttons
-        └── glutton-kusama
-```
 
 # Working on Pull Requests
 
@@ -63,5 +56,4 @@
 
 The release process is building all runtimes and then puts them into a release in this github repository.
 
-The format of [`CHANGELOG.md`](CHANGELOG.md) is based on [Keep a Changelog](https://keepachangelog.com/en/1.0.0/).
->>>>>>> 94b2798b
+The format of [`CHANGELOG.md`](CHANGELOG.md) is based on [Keep a Changelog](https://keepachangelog.com/en/1.0.0/).